--- conflicted
+++ resolved
@@ -2,20 +2,10 @@
 
 gem "eventmachine"
 gem "json" if RUBY_VERSION < "1.9" || ARGV.first == "install"
-<<<<<<< HEAD
-gem "amq-client", :git => "git://github.com/ruby-amqp/amq-client.git", :branch => "master"
-
-group(:test) do
-  gem "rspec", ">=2.0.0"
-
-  gem "amqp-spec", :git => "git://github.com/ruby-amqp/amqp-spec.git", :branch => "master"
-=======
-
 gem "amq-client",   :git => "git://github.com/ruby-amqp/amq-client.git",   :branch => "master"
 gem "amq-protocol", :git => "git://github.com/ruby-amqp/amq-protocol.git", :branch => "master"
 
 group(:test) do
   gem "rspec", ">=2.0.0"
   gem "evented-spec", :git => "git://github.com/ruby-amqp/evented-spec.git", :branch => "master"
->>>>>>> 80a3c481
 end