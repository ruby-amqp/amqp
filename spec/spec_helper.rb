--- conflicted
+++ resolved
@@ -6,10 +6,6 @@
 Bundler.setup
 Bundler.require :default, :test
 
-<<<<<<< HEAD
-require "amqp-spec"
-=======
->>>>>>> 80a3c481
 require "amqp"
 
 require "evented-spec"
