--- conflicted
+++ resolved
@@ -44,92 +44,4 @@
       return item
     end
   end
-<<<<<<< HEAD
-=======
-end
-
-if $0 =~ /bacon/ or $0 == __FILE__
-  require "bacon"
-
-  Item = Struct.new(:name)
-
-  describe MQ::Collection do
-    before do
-      @items = 3.times.map { |int| Item.new("name-#{int}") }
-      @collection = MQ::Collection.new(@items)
-    end
-
-    describe "accessors" do
-      should "be accessible by its name" do
-        @collection["name-1"].should.not.be.nil
-        @collection["name-1"].should.eql(@items[1])
-      end
-
-      should "not allow to change already existing object" do
-        lambda { @collection["name-1"] = Item.new("test") }.should.raise(NoMethodError)
-      end
-    end
-
-    describe "# << " do
-      should "raise IncompatibleItemError if the argument doesn't have method :name" do
-        lambda { @collection << nil }.should.raise(MQ::Collection::IncompatibleItemError)
-      end
-
-      should "add an item into the collection" do
-        length = @collection.length
-        @collection << Item.new("test")
-        @collection.length.should.eql(length + 1)
-      end
-
-      should "not add an item to the collection if another item with given name already exists and the name IS NOT nil" do
-        @collection << Item.new("test")
-        length = @collection.length
-        @collection << Item.new("test")
-        @collection.length.should.eql(length)
-      end
-
-      should "add an item to the collection if another item with given name already exists and the name IS nil" do
-        @collection << Item.new(nil)
-        length = @collection.length
-        @collection << Item.new(nil)
-        @collection.length.should.eql(length + 1)
-      end
-
-      should "return the item" do
-        item = Item.new("test")
-        (@collection << item).should.eql item
-      end
-
-      should "return the item even if it already existed" do
-        item = Item.new("test")
-        @collection << item
-        (@collection << item).should.eql item
-      end
-    end
-
-    describe "#add!" do
-      should "raise IncompatibleItemError if the argument doesn't have method :name" do
-        lambda { @collection << nil }.should.raise(MQ::Collection::IncompatibleItemError)
-      end
-
-      should "add an item into the collection" do
-        length = @collection.length
-        @collection << Item.new("test")
-        @collection.length.should.eql(length + 1)
-      end
-
-      should "add an item to the collection if another item with given name already exists" do
-        @collection.add! Item.new("test")
-        length = @collection.length
-        @collection.add! Item.new("test")
-        @collection.length.should.eql(length + 1)
-      end
-
-      should "return the item" do
-        item = Item.new("test")
-        (@collection << item).should.eql item
-      end
-    end
-  end
->>>>>>> dd1a671c
 end