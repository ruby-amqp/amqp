class MQ
  class Queue
    include AMQP
    
    # Queues store and forward messages.  Queues can be configured in the server
    # or created at runtime.  Queues must be attached to at least one exchange
    # in order to receive messages from publishers.
    #
    # Like an Exchange, queue names starting with 'amq.' are reserved for
    # internal use. Attempts to create queue names in violation of this
    # reservation will raise MQ:Error (ACCESS_REFUSED).
    #
    # When a queue is created without a name, the server will generate a 
    # unique name internally (not currently supported in this library).
    #
    # == Options
    # * :passive => true | false (default false)
    # If set, the server will not create the exchange if it does not
    # already exist. The client can use this to check whether an exchange
    # exists without modifying  the server state.
    # 
    # * :durable => true | false (default false)
    # If set when creating a new queue, the queue will be marked as
    # durable.  Durable queues remain active when a server restarts.
    # Non-durable queues (transient queues) are purged if/when a
    # server restarts.  Note that durable queues do not necessarily
    # hold persistent messages, although it does not make sense to
    # send persistent messages to a transient queue (though it is
    # allowed).
    #
    # If the queue has already been declared, any redeclaration will
    # ignore this setting. A queue may only be declared durable the
    # first time when it is created.
    #
    # * :exclusive => true | false (default false)
    # Exclusive queues may only be consumed from by the current connection.
    # Setting the 'exclusive' flag always implies 'auto-delete'. Only a
    # single consumer is allowed to remove messages from this queue.
    #
    # The default is a shared queue. Multiple clients may consume messages
    # from this queue.
    #
    # Attempting to redeclare an already-declared queue as :exclusive => true
    # will raise MQ:Error.
    #
    # * :auto_delete = true | false (default false)
    # If set, the queue is deleted when all consumers have finished
    # using it. Last consumer can be cancelled either explicitly or because
    # its channel is closed. If there was no consumer ever on the queue, it
    # won't be deleted. 
    #
    # The server waits for a short period of time before
    # determining the queue is unused to give time to the client code
    # to bind an exchange to it.
    #
    # If the queue has been previously declared, this option is ignored
    # on subsequent declarations.
    #
    # * :nowait => true | false (default true)
    # If set, the server will not respond to the method. The client should
    # not wait for a reply method.  If the server could not complete the
    # method it will raise a channel or connection exception.
    #
    def initialize mq, name, opts = {}
      @mq = mq
      @opts = opts
      @bindings ||= {}
      @mq.queues[@name = name] ||= self
      @mq.callback{
        @mq.send Protocol::Queue::Declare.new({ :queue => name,
                                                :nowait => true }.merge(opts))
      }
    end
    attr_reader :name

    # This method binds a queue to an exchange.  Until a queue is
    # bound it will not receive any messages.  In a classic messaging
    # model, store-and-forward queues are bound to a dest exchange
    # and subscription queues are bound to a dest_wild exchange.
    #
    # A valid exchange name (or reference) must be passed as the first
    # parameter. Both of these are valid:
    #  exch = MQ::Exchange.new(MQ.new, :direct, 'foo exchange')
    #  queue = MQ::Queue.new(MQ.new, 'bar queue')
    #  queue.bind('foo.exchange') # OR
    #  queue.bind(exch)
    #
    # == Options
    # * :key => 'some string'
    # Specifies the routing key for the binding.  The routing key is
    # used for routing messages depending on the exchange configuration.
    # Not all exchanges use a routing key - refer to the specific
    # exchange documentation.  If the routing key is empty and the queue
    # name is empty, the routing key will be the current queue for the
    # channel, which is the last declared queue.
    #
    # * :nowait => true | false (default true)
    # If set, the server will not respond to the method. The client should
    # not wait for a reply method.  If the server could not complete the
    # method it will raise a channel or connection exception.
    #
    def bind exchange, opts = {}
      exchange = exchange.respond_to?(:name) ? exchange.name : exchange
      @bindings[exchange] = opts

      @mq.callback{
        @mq.send Protocol::Queue::Bind.new({ :queue => name,
                                             :exchange => exchange,
                                             :routing_key => opts.delete(:key),
                                             :nowait => true }.merge(opts))
      }
      self
    end

    def unbind exchange, opts = {}
      exchange = exchange.respond_to?(:name) ? exchange.name : exchange
      @bindings.delete exchange

      @mq.callback{
        @mq.send Protocol::Queue::Unbind.new({ :queue => name,
                                               :exchange => exchange,
                                               :routing_key => opts.delete(:key),
                                               :nowait => true }.merge(opts))
      }
      self
    end

    # This method deletes a queue.  When a queue is deleted any pending
    # messages are sent to a dead-letter queue if this is defined in the
    # server configuration, and all consumers on the queue are cancelled.
    #
    # == Options
    # * :if_unused => true | false (default false)
    # If set, the server will only delete the queue if it has no
    # consumers. If the queue has consumers the server does does not
    # delete it but raises a channel exception instead.
    #
    # * :if_empty => true | false (default false)
    # If set, the server will only delete the queue if it has no
    # messages. If the queue is not empty the server raises a channel
    # exception.
    #
    # * :nowait => true | false (default true)
    # If set, the server will not respond to the method. The client should
    # not wait for a reply method.  If the server could not complete the
    # method it will raise a channel or connection exception.
    #
    def delete opts = {}
      @mq.callback{
        @mq.send Protocol::Queue::Delete.new({ :queue => name,
                                               :nowait => true }.merge(opts))
      }
      @mq.queues.delete @name
      nil
    end

    # This method provides a direct access to the messages in a queue
    # using a synchronous dialogue that is designed for specific types of
    # application where synchronous functionality is more important than
    # performance.
    #
    # The provided block is passed a single message each time pop is called.
    #
    #  EM.run do
    #    exchange = MQ::Exchange.new(MQ.new, :direct, "foo queue")#, :key => 'foo queue')
    #    EM.add_periodic_timer(1) do
    #      exchange.publish("random number #{rand(1000)}")
    #    end
    #    
    #    queue = MQ::Queue.new(MQ.new, 'foo queue')
    #    queue.pop { |body| puts "received payload [#{body}]" }
    #
    #    EM.add_periodic_timer(1) { queue.pop }
    #  end
    #
    # If the block takes 2 parameters, both the headers and the body will
    # be passed in for processing. The headers object is defined by
    # AMQP::Protocol::Header.
    #
    #  EM.run do
    #    exchange = MQ::Exchange.new(MQ.new, :direct, "foo queue")#, :key => 'foo queue')
    #    EM.add_periodic_timer(1) do
    #      exchange.publish("random number #{rand(1000)}")
    #    end
    #    
    #    queue = MQ::Queue.new(MQ.new, 'foo queue')
    #    queue.pop do |header, body| 
    #      p header
    #      puts "received payload [#{body}]" }
    #    end
    #
    #    EM.add_periodic_timer(1) { queue.pop }
    #  end
    #
    # == Options
    # * :no_ack => true | false (default true)
    # If this field is set the server does not expect acknowledgments
    # for messages.  That is, when a message is delivered to the client
    # the server automatically and silently acknowledges it on behalf
    # of the client.  This functionality increases performance but at
    # the cost of reliability.  Messages can get lost if a client dies
    # before it can deliver them to the application.
    #
    # * :nowait => true | false (default true)
    # If set, the server will not respond to the method. The client should
    # not wait for a reply method.  If the server could not complete the
    # method it will raise a channel or connection exception.
    #
    def pop opts = {}, &blk
      @ack = generate_ack?(opts)

      if blk
        @on_pop = blk
        @on_pop_opts = opts
      end

      @mq.callback{
        @mq.send Protocol::Basic::Get.new({ :queue => name,
                                            :consumer_tag => name,
                                            :no_ack => no_ack?(opts),
                                            :nowait => true }.merge(opts))
        @mq.get_queue{ |q|
          q.push(self)
        }
      }

      self
    end

    # Subscribes to asynchronous message delivery.
    #
    # The provided block is passed a single message each time the
    # exchange matches a message to this queue.
    #
    #  EM.run do
    #    exchange = MQ::Exchange.new(MQ.new, :direct, "foo queue")#, :key => 'foo queue')
    #    EM.add_periodic_timer(1) do
    #      exchange.publish("random number #{rand(1000)}")
    #    end
    #    
    #    queue = MQ::Queue.new(MQ.new, 'foo queue')
    #    queue.subscribe { |body| puts "received payload [#{body}]" }
    #  end
    #
    # If the block takes 2 parameters, both the headers and the body will
    # be passed in for processing. The headers object is defined by
    # AMQP::Protocol::Header.
    #
    #  EM.run do
    #    exchange = MQ::Exchange.new(MQ.new, :direct, "foo queue")#, :key => 'foo queue')
    #    EM.add_periodic_timer(1) do
    #      exchange.publish("random number #{rand(1000)}")
    #    end
    #    
    #    queue = MQ::Queue.new(MQ.new, 'foo queue')
    #    queue.subscribe do |header, body| 
    #      p header
    #      puts "received payload [#{body}]" }
    #    end
    #  end
    #
    # == Options
    # * :no_ack => true | false (default true)
    # If this field is set the server does not expect acknowledgments
    # for messages.  That is, when a message is delivered to the client
    # the server automatically and silently acknowledges it on behalf
    # of the client.  This functionality increases performance but at
    # the cost of reliability.  Messages can get lost if a client dies
    # before it can deliver them to the application.
    #
    # * :nowait => true | false (default true)
    # If set, the server will not respond to the method. The client should
    # not wait for a reply method.  If the server could not complete the
    # method it will raise a channel or connection exception.
    #
    def subscribe opts = {}, &blk
      @consumer_tag = "#{name}-#{Kernel.rand(999_999_999_999)}"
      @mq.consumers[@consumer_tag] = self

      raise Error, 'already subscribed to the queue' if @on_msg

      @on_msg = blk
      @on_msg_opts = opts
<<<<<<< HEAD
      @ack = opts[:no_ack] === false
=======
      @ack = generate_ack?(opts)
>>>>>>> 9c255386

      @mq.callback{
        @mq.send Protocol::Basic::Consume.new({ :queue => name,
                                                :consumer_tag => @consumer_tag,
                                                :no_ack => no_ack?(opts),
                                                :nowait => true }.merge(opts))
      }
      self
    end

    def unsubscribe opts = {}, &blk
      @on_msg = nil
      @on_cancel = blk
      @mq.callback{
        @mq.send Protocol::Basic::Cancel.new({ :consumer_tag => @consumer_tag }.merge(opts))
      }
      self
    end

    def publish data, opts = {}
      exchange.publish(data, opts)
    end

    # Passes the message to the block passed to pop or subscribe. 
    #
    # Performs an arity check on the block's parameters. If arity == 1, 
    # pass only the message body. If arity != 1, pass the headers and
    # the body to the block.
    def receive headers, body
      # XXX why is this here?
      if AMQP.closing
        #You don't need this if your using ack, and if you aren't it doesn't do much good either
        #@mq.callback{
        #  @mq.send Protocol::Basic::Reject.new({
        #    :delivery_tag => headers.properties[:delivery_tag],
        #    :requeue => true
        #  })
        #}
        return
      end

      if cb = (@on_msg || @on_pop)
        cb.call *(cb.arity == 1 ? [body] : [MQ::Header.new(@mq, headers), body])
      end

      if @ack && headers && !AMQP.closing
        @mq.callback{
          @mq.send Protocol::Basic::Ack.new({ :delivery_tag => headers.properties[:delivery_tag] })
        }
      end
    end

    def status opts = {}, &blk
      @on_status = blk
      @mq.callback{
        @mq.send Protocol::Queue::Declare.new({ :queue => name,
                                                :passive => true }.merge(opts))
      }
      self
    end

    def recieve_status declare_ok
      if @on_status
        m, c = declare_ok.message_count, declare_ok.consumer_count
        @on_status.call *(@on_status.arity == 1 ? [m] : [m, c])
        @on_status = nil
      end
    end

    def cancelled
      @on_cancel.call if @on_cancel
      @on_cancel = @on_msg = nil
      @mq.consumers.delete @consumer_tag
      @consumer_tag = nil
    end

    def reset
      @deferred_status = nil
      initialize @mq, @name, @opts

      binds = @bindings
      @bindings = {}
      binds.each{|ex,opts| bind(ex, opts) }

      if blk = @on_msg
        @on_msg = nil
        subscribe @on_msg_opts, &blk
      end

      if @on_pop
        pop @on_pop_opts, &@on_pop
      end
    end
  
    private
    
    def exchange
      @exchange ||= Exchange.new(@mq, :direct, '', :key => name)
    end

    # Returns true if the options specified indicate that the AMQP
    # library should autogenerate an Ack response after processing.
    def generate_ack?(options)
      options[:no_ack] === false && !options[:ack]
    end

    # Returns true if the options specified indicate that our
    # request to the AMQP server should indicate that no Ack is required
    # after delivering. (ie. no_ack == true)
    def no_ack?(options)
      !options[:ack]
    end
  end
end<|MERGE_RESOLUTION|>--- conflicted
+++ resolved
@@ -281,11 +281,7 @@
 
       @on_msg = blk
       @on_msg_opts = opts
-<<<<<<< HEAD
-      @ack = opts[:no_ack] === false
-=======
       @ack = generate_ack?(opts)
->>>>>>> 9c255386
 
       @mq.callback{
         @mq.send Protocol::Basic::Consume.new({ :queue => name,
