--- conflicted
+++ resolved
@@ -4,15 +4,9 @@
   # Needs more detail and explanation.
   #
   #  EM.run do
-<<<<<<< HEAD
   #    server = MQ.rpc('hash table node', Hash)
   #
   #    client = MQ.rpc('hash table node')
-=======
-  #    server = MQ::RPC.new(MQ.new, 'hash table node', Hash)
-  #
-  #    client = MQ::RPC.new(MQ.new, 'hash table node')
->>>>>>> 9c255386
   #    client[:now] = Time.now
   #    client[:one] = 1
   #
@@ -80,22 +74,13 @@
       end
     end
 
-<<<<<<< HEAD
     # Calling MQ.rpc(*args) returns a proxy object without any methods beyond
-=======
-    # Calling MQ::RPC.new(*args) returns a proxy object without any methods beyond
->>>>>>> 9c255386
     # those in Object. All calls to the proxy are handled by #method_missing which
     # works to marshal and unmarshal all method calls and their arguments.
     #
     #  EM.run do
-<<<<<<< HEAD
     #    server = MQ.rpc('hash table node', Hash)
     #    client = MQ.rpc('hash table node')
-=======
-    #    server = MQ::RPC.new(MQ.new, 'hash table node', Hash)
-    #    client = MQ::RPC.new(MQ.new, 'hash table node')
->>>>>>> 9c255386
     #
     #    # calls #method_missing on #[] which marshals the method name and
     #    # arguments to publish them to the remote
