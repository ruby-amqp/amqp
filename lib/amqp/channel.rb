--- conflicted
+++ resolved
@@ -1177,64 +1177,6 @@
       @channel_is_open_deferrable = AMQP::Deferrable.new
     end
 
-<<<<<<< HEAD
-
-    # @private
-    # @api private
-    def self.channel_id_mutex
-      @channel_id_mutex ||= Mutex.new
-    end
-
-    # Returns next available channel id. This method is thread safe.
-    #
-    # @return [Fixnum]
-    # @api public
-    # @see Channel.release_channel_id
-    # @see Channel.reset_channel_id_allocator
-    def self.next_channel_id
-      channel_id_mutex.synchronize do
-        self.initialize_channel_id_allocator
-
-        @int_allocator.allocate
-      end
-    end
-
-    # Releases previously allocated channel id. This method is thread safe.
-    #
-    # @param [Fixnum] Channel id to release
-    # @api public
-    # @see Channel.reset_channel_id_allocator
-    def self.release_channel_id(i)
-      channel_id_mutex.synchronize do
-        self.initialize_channel_id_allocator
-
-        @int_allocator.release(i)
-      end
-    end # self.release_channel_id(i)
-
-    # Resets channel allocator. This method is thread safe.
-    # @api public
-    # @see Channel.release_channel_id
-    def self.reset_channel_id_allocator
-      channel_id_mutex.synchronize do
-        initialize_channel_id_allocator
-
-        @int_allocator.reset
-      end
-    end # self.reset_channel_id_allocator
-
-
-    # @private
-    def self.initialize_channel_id_allocator
-      # TODO: ideally, this should be in agreement with agreed max number of channels of the connection,
-      #       but it is possible that value either not yet available. MK.
-      max_channel     =  (1 << 16) - 1
-      @int_allocator ||= IntAllocator.new(1, max_channel)
-    end # self.initialize_channel_id_allocator
-
-
-=======
->>>>>>> 659e08cf
     # @return [Boolean] true if this channel uses automatic recovery mode
     def auto_recovering?
       @auto_recovery
