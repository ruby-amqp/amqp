<<<<<<< HEAD
= Version 0.7.1

  * [BUG] AMQP gem no longer conflicts with Builder 2.1.2 on Ruby 1.9.
          All Ruby on Rails 3 users who run Ruby 1.9 are highly recommended
	  to upgrade!
=======
= Version 0.8.0
>>>>>>> 80a3c481

  * [API] AMQP::Header#ack now can acknowledge multiple deliveries
  * [API] AMQP::Exchange#delete now takes (an optional) block that is called when exchange.delete-ok response arrives.
  * [API] AMQP::Header now implements #to_hash
  * [API] AMQP::Queue#pop block now can take 1, 2 or 7 (that's right) arguments.
          1 argument means handler is only interested in content payload
	  2 arguments means handler is interested in headers and the content
	  7 arguments means handlers wants all the properties get-ok (or get-empty) carries
  * [API] AMQP::Queue#purge  now takes an optional block which is called when queue.purge-ok response arrives.
  * [API] AMQP::Queue#delete now takes an optional block which is called when queue.delete-ok response arrives.
  * [API] AMQP::Queue#delete now accepts :nowait option.
  * [API] AMQP::Queue#unbind now takes an optional block which is called when queue.unbind-ok response arrives.
  * [API] AMQP::Queue#unbind now accepts :routing_key as alias to :key. we believe it is a good idea to use AMQP terms.
  * [API] AMQP::Channel#prefetch now takes (an optional) 2nd parameter that specifies
          that QoS settings should be applied to underlying connection, as well as optional callback.
  * [API] AMQP::Channel#recover now takes (an optional) callback that is called when
          basic.recover-ok is received.
  * [API] AMQP::Frame is gone.
  * [API] AMQP::Buffer is gone. Serialization & framing are now handled primarily by amq-protocol.
  * [FEATURE] AMQP gem is now AMQP 0.9.1 compatible: it runs atop of amq-client gem
  * [API] AMQP::Queue#publish is deprecated.

= Version 0.7.1

  * [BUG] AMQP gem no longer defines top-level BlankSlate class to avoid conflicts with Builder 2.x.
  * [API] AMQP::Exchange.default no longer caches exchange object between calls
          because it may lead to very obscure issues when channel that exchange was
	  using is closed (due to connection loss, as part of test suite teardown
	  or in any other way).

  * [API] AMQP::Exchange.default now accepts channel as a parameter.
  * [API] AMQP::Exchange#channel
  * [BUG] Basic.Return is not supported by amqp gem yet, but it should not result in obscure exceptions
  * [API] AMQP::Exchange#publish now supports content type overriding.
  * [API] Introduce AMQP::Exchange #durable?, #transient?, #auto_deleted? and #passive?
  * [API] Introduce AMQP::Channel#open?
  * [BUG] AMQP connection was considered established prematurely.
  * [API] MQ.logging is removed; please use AMQP.logging from now on.
  * [API] MQ::Queue class is deprecated; please use AMQP::Queue from now on.
  * [API] MQ::Exchange class is deprecated; please use AMQP::Exchange from now on.
  * [API] MQ class is deprecated; please use AMQP::Channel from now on.
  * [API] require "mq" is deprecated; please use require "amqp" from now on.


= Version 0.7
  * [BUG] Sync API for queues and exchanges, support for server-generated queues & exchange names (via semi-lazy collection).
  * [BUG] Sync API for MQ#close (Channel.Close) [issue #34].
  * [FEATURE] AMQP URL from majek's fork, with some fixes. Example: AMQP.start("amqps://")
  * [DEVELOP] Added some em-spec-based specs, bin/irb, Gemfile.
  * [FEATURE] Added MQ::Exchange.default for the default exchange.
  * [FEATURE] Raise an exception if we're trying to use Basic.Reject with RabbitMQ.
  * [FEATURE] Fail if an entity is re-declared with different options.
  * [BUG] Don't reconnect if the credentials are wrong.
  * [BUG] Fixed an exception which occurred when Queue#bind was called synchronously with a callback.
  * [DEVELOPMENT] Added a lot of specs (Bacon replaced by rSpec 2).<|MERGE_RESOLUTION|>--- conflicted
+++ resolved
@@ -1,12 +1,4 @@
-<<<<<<< HEAD
-= Version 0.7.1
-
-  * [BUG] AMQP gem no longer conflicts with Builder 2.1.2 on Ruby 1.9.
-          All Ruby on Rails 3 users who run Ruby 1.9 are highly recommended
-	  to upgrade!
-=======
 = Version 0.8.0
->>>>>>> 80a3c481
 
   * [API] AMQP::Header#ack now can acknowledge multiple deliveries
   * [API] AMQP::Exchange#delete now takes (an optional) block that is called when exchange.delete-ok response arrives.
@@ -31,7 +23,9 @@
 
 = Version 0.7.1
 
-  * [BUG] AMQP gem no longer defines top-level BlankSlate class to avoid conflicts with Builder 2.x.
+* [BUG] AMQP gem no longer conflicts with Builder 2.1.2 on Ruby 1.9.
+        All Ruby on Rails 3 users who run Ruby 1.9 are highly recommended
+  			to upgrade!
   * [API] AMQP::Exchange.default no longer caches exchange object between calls
           because it may lead to very obscure issues when channel that exchange was
 	  using is closed (due to connection loss, as part of test suite teardown
